--- conflicted
+++ resolved
@@ -157,20 +157,12 @@
         self.rgcn_layer = rgcn(hidden_size, pred_out_size, n_phys_vars, A,
                                pretrain)
 
-<<<<<<< HEAD
     def call(self, inputs, **kwargs):
         output = self.rgcn_layer(inputs)
         return output
 
 
-=======
-    def call(self, inputs):
-        output = self.rgcn_layer(inputs, A, pretrain=True)
-        return output
-
-
-
->>>>>>> b9945f05
+
 ###### Declare constants ######
 learning_rate = 0.01
 learning_rate_pre = 0.005
@@ -206,7 +198,7 @@
 
 data = read_process_data(trn_ratio=0.67, batch_offset=1)
 # iterate over epochs
-<<<<<<< HEAD
+
 model = rgcn_model(hidden_size, 1, 2, A=A, pretrain=True)
 
 epochs = 3
@@ -215,21 +207,10 @@
 tf.random.set_seed(23)
 x_trn = data['x_trn']
 model(x_trn[0, :, :, :])
-=======
-model = rgcn_model(hidden_size, 1, 2)
-
-epochs = 3
-optimizer = tf.optimizers.Adam()
-
-x_trn = data['x_trn']
->>>>>>> b9945f05
+
 n_batch, n_seg, n_day, n_feat = x_trn.shape
 x_trn = np.reshape(x_trn, [n_batch * n_seg, n_day, n_feat])
 y_trn = data['y_trn']
 y_trn = np.reshape(y_trn, [n_batch * n_seg, n_day, 2])
 model.compile(optimizer, loss=tf.keras.losses.MeanSquaredError())
-<<<<<<< HEAD
-model.fit(x=x_trn, y=y_trn, epochs=epochs, batch_size=42)
-=======
-model.fit(x=x_trn, y=y_trn, epochs=epochs, batch_size=42)
->>>>>>> b9945f05
+model.fit(x=x_trn, y=y_trn, epochs=epochs, batch_size=42)