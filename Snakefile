--- conflicted
+++ resolved
@@ -1,5 +1,4 @@
-import os, subprocess, yaml
-from datetime import date
+import os
 
 from river_dl.preproc_utils import prep_all_data
 from river_dl.evaluate import combined_metrics
@@ -16,43 +15,8 @@
     input:
         expand("{outdir}/{metric_type}_metrics.csv",
                 outdir=out_dir,
-<<<<<<< HEAD
-                metric_type=['overall', 'month', 'reach', 'month_reach']),
-        expand("{outdir}/config.yml", outdir=out_dir),
-        expand("{outdir}/asRunConfig.yml", outdir=out_dir),
-
-
-rule copy_config:
-    output:
-        "{outdir}/config.yml"
-    shell:
-        """
-        scp config.yml {output[0]}
-        """
-=======
                 metric_type=['overall', 'month', 'reach', 'month_reach'],
         ),
->>>>>>> 7670fde3
-
-def asRunConfig(config, outFile):
-    #store some run parameters
-    config['runDate']=date.today().strftime("%m/%d/%y")
-    with open(".git/HEAD",'r') as head:
-        ref = head.readline().split(' ')[-1].strip()
-        branch = ref.split("/")[-1]
-    with open('.git/'+ref,'r') as git_hash:
-        commit = git_hash.readline().strip()
-    config['gitBranch']=branch
-    config['gitCommit'] = commit
-    with open(outFile,'w') as f:
-        yaml.dump(config, f, default_flow_style=False)
-
-
-rule as_run_config:
-    output:
-        "{outdir}/asRunConfig.yml"
-    run:
-        asRunConfig(config,output[0])
 
 rule prep_io_data:
     input:
