# -*- coding: utf-8 -*-
"""
@author: jeff sadler, Feb 2020
based off code by Xiaowei Jia

"""

from __future__ import print_function, division
import tensorflow as tf
from tensorflow.keras import layers
import numpy as np


class RGCN(layers.Layer):
    def __init__(self, hidden_size, A, flow_in_temp=False, rand_seed=None):
        """

        :param hidden_size: [int] the number of hidden units
        :param A: [numpy array] adjacency matrix
        :param flow_in_temp: [bool] whether the flow predictions should feed
        into the temp predictions
        :param rand_seed: [int] the random seed for initialization
        """
        super().__init__()
        self.hidden_size = hidden_size
        self.A = A.astype("float32")
        self.flow_in_temp = flow_in_temp

        # set up the layer
        self.lstm = tf.keras.layers.LSTMCell(hidden_size)

        ### set up the weights ###
        w_initializer = tf.random_normal_initializer(
            stddev=0.02, seed=rand_seed
        )

        # was Wg1
        self.W_graph_h = self.add_weight(
            shape=[hidden_size, hidden_size],
            initializer=w_initializer,
            name="W_graph_h",
        )
        # was bg1
        self.b_graph_h = self.add_weight(
            shape=[hidden_size], initializer="zeros", name="b_graph_h"
        )
        # was Wg2
        self.W_graph_c = self.add_weight(
            shape=[hidden_size, hidden_size],
            initializer=w_initializer,
            name="W_graph_c",
        )
        # was bg2
        self.b_graph_c = self.add_weight(
            shape=[hidden_size], initializer="zeros", name="b_graph_c"
        )

        # was Wa1
        self.W_h_cur = self.add_weight(
            shape=[hidden_size, hidden_size],
            initializer=w_initializer,
            name="W_h_cur",
        )
        # was Wa2
        self.W_h_prev = self.add_weight(
            shape=[hidden_size, hidden_size],
            initializer=w_initializer,
            name="W_h_prev",
        )
        # was ba
        self.b_h = self.add_weight(
            shape=[hidden_size], initializer="zeros", name="b_h"
        )

        # was Wc1
        self.W_c_cur = self.add_weight(
            shape=[hidden_size, hidden_size],
            initializer=w_initializer,
            name="W_c_cur",
        )
        # was Wc2
        self.W_c_prev = self.add_weight(
            shape=[hidden_size, hidden_size],
            initializer=w_initializer,
            name="W_c_prev",
        )
        # was bc
        self.b_c = self.add_weight(
            shape=[hidden_size], initializer="zeros", name="b_c"
        )

        if self.flow_in_temp:
            # was W2
            self.W_out_flow = self.add_weight(
                shape=[hidden_size, 1], initializer=w_initializer, name="W_out"
            )
            # was b2
            self.b_out_flow = self.add_weight(
                shape=[1], initializer="zeros", name="b_out"
            )

            self.W_out_temp = self.add_weight(
                shape=[hidden_size + 1, 1],
                initializer=w_initializer,
                name="W_out",
            )

            self.b_out_temp = self.add_weight(
                shape=[1], initializer="zeros", name="b_out"
            )
        else:
            # was W2
            self.W_out = self.add_weight(
                shape=[hidden_size, 2], initializer=w_initializer, name="W_out"
            )
            # was b2
            self.b_out = self.add_weight(
                shape=[2], initializer="zeros", name="b_out"
            )

    @tf.function
    def call(self, inputs, **kwargs):
        graph_size = self.A.shape[0]
        hidden_state_prev, cell_state_prev = (
            tf.zeros([graph_size, self.hidden_size]),
            tf.zeros([graph_size, self.hidden_size]),
        )
        out = []
        n_steps = inputs.shape[1]
        for t in range(n_steps):
            h_graph = tf.nn.tanh(
                tf.matmul(
                    self.A,
                    tf.matmul(hidden_state_prev, self.W_graph_h)
                    + self.b_graph_h,
                )
            )
            c_graph = tf.nn.tanh(
                tf.matmul(
                    self.A,
                    tf.matmul(cell_state_prev, self.W_graph_c) + self.b_graph_c,
                )
            )

            seq, state = self.lstm(
                inputs[:, t, :], states=[hidden_state_prev, cell_state_prev]
            )
            hidden_state_cur, cell_state_cur = state

            h_update = tf.nn.sigmoid(
                tf.matmul(hidden_state_cur, self.W_h_cur)
                + tf.matmul(h_graph, self.W_h_prev)
                + self.b_h
            )
            c_update = tf.nn.sigmoid(
                tf.matmul(cell_state_cur, self.W_c_cur)
                + tf.matmul(c_graph, self.W_c_prev)
                + self.b_c
            )

            if self.flow_in_temp:
                out_pred_q = (
                    tf.matmul(h_update, self.W_out_flow) + self.b_out_flow
                )
                out_pred_t = (
                    tf.matmul(
                        tf.concat([h_update, out_pred_q], axis=1),
                        self.W_out_temp,
                    )
                    + self.b_out_temp
                )
                out_pred = tf.concat([out_pred_t, out_pred_q], axis=1)
            else:
                out_pred = tf.matmul(h_update, self.W_out) + self.b_out

            out.append(out_pred)

            hidden_state_prev = h_update
            cell_state_prev = c_update
        out = tf.stack(out)
        out = tf.transpose(out, [1, 0, 2])
        return out


class RGCNModel(tf.keras.Model):
    def __init__(self, hidden_size, A, flow_in_temp=False, rand_seed=None):
        """
        :param hidden_size: [int] the number of hidden units
        :param A: [numpy array] adjacency matrix
        :param flow_in_temp: [bool] whether the flow predictions should feed
        into the temp predictions
        :param rand_seed: [int] the random seed for initialization
        """
        super().__init__()
        self.rgcn_layer = RGCN(hidden_size, A, flow_in_temp, rand_seed)

    def call(self, inputs, **kwargs):
        output = self.rgcn_layer(inputs)
        return output


@tf.function
def rmse(y_true, y_pred, weights):
    num_y_true = tf.cast(
        tf.math.count_nonzero(~tf.math.is_nan(y_true)), tf.float32
    )
    if num_y_true > 0:
        zero_or_error = tf.where(
            tf.math.is_nan(y_true), tf.zeros_like(y_true), y_pred - y_true
        )
        wgt_zero_or_err = zero_or_error * weights
        sum_squared_errors = tf.reduce_sum(tf.square(wgt_zero_or_err))
        rmse_loss = tf.sqrt(sum_squared_errors / num_y_true)
    else:
        rmse_loss = 0.0
    return rmse_loss


@tf.function
def nnse(y_true, y_pred):
    num_y_true = tf.cast(
        tf.math.count_nonzero(~tf.math.is_nan(y_true)), tf.float32
    )
    if num_y_true > 0:
        # get mean accounting for nans
        zero_or_val = tf.where(
            tf.math.is_nan(y_true), tf.zeros_like(y_true), y_true
        )
        obs_mean = tf.reduce_sum(zero_or_val) / num_y_true

        zero_or_error = tf.where(
            tf.math.is_nan(y_true), tf.zeros_like(y_true), y_pred - y_true
        )

        denom = tf.reduce_sum(tf.math.abs(zero_or_val - obs_mean))
        numerator = tf.reduce_sum(zero_or_error)
        nse = 1 - numerator / denom
        nnse = 1 / (2 - nse)
        nnse_loss = 1 - nnse
    else:
        nnse_loss = 0.0
    return nnse_loss


@tf.function
def y_data_components(data, y_pred, var_idx):
    weights = data[:, :, -2:]
    y_true = data[:, :, :-2]

    # ensure y_pred, weights, and y_true are all tensors the same data type
    y_true = tf.convert_to_tensor(y_true)
    weights = tf.convert_to_tensor(weights)
    y_true = tf.cast(y_true, y_pred.dtype)
    weights = tf.cast(weights, y_pred.dtype)

    # make all zero-weighted observations 'nan' so they don't get counted
    # at all in the loss calculation
    y_true = tf.where(weights == 0, np.nan, y_true)

    weights = weights[:, :, var_idx]
    y_true = y_true[:, :, var_idx]
    y_pred = y_pred[:, :, var_idx]
    return y_true, y_pred, weights

<<<<<<< HEAD
    num_y_true = tf.cast(
        tf.math.count_nonzero(~tf.math.is_nan(y_true)), tf.float32
    )
    if num_y_true > 0:
        zero_or_error = tf.where(
            tf.math.is_nan(y_true), tf.zeros_like(y_true), y_pred - y_true
        )
        wgt_zero_or_err = zero_or_error * weights
        sum_squared_errors = tf.reduce_sum(tf.square(wgt_zero_or_err))
        rmse_loss = tf.sqrt(sum_squared_errors / num_y_true)
    else:
        rmse_loss = 0.0
    return rmse_loss
=======

@tf.function
def rmse_masked_one_var(data, y_pred, var_idx):
    y_true, y_pred, weights = y_data_components(data, y_pred, var_idx)
    return rmse(y_true, y_pred, weights)
>>>>>>> d7d553dd


@tf.function
def weighted_masked_rmse(lamb=0.5):
    """
    calculate a weighted, masked rmse.
    :param lamb: [float] (short for lambda). The factor that the auxiliary loss
    will be multiplied by before added to the main loss.
    """

    def rmse_masked_combined(data, y_pred):
        rmse_main = rmse_masked_one_var(data, y_pred, 0)
        rmse_aux = rmse_masked_one_var(data, y_pred, 1)
        rmse_loss = (1 - lamb) * rmse_main + lamb * rmse_aux
        return rmse_loss

    return rmse_masked_combined<|MERGE_RESOLUTION|>--- conflicted
+++ resolved
@@ -262,27 +262,11 @@
     y_pred = y_pred[:, :, var_idx]
     return y_true, y_pred, weights
 
-<<<<<<< HEAD
-    num_y_true = tf.cast(
-        tf.math.count_nonzero(~tf.math.is_nan(y_true)), tf.float32
-    )
-    if num_y_true > 0:
-        zero_or_error = tf.where(
-            tf.math.is_nan(y_true), tf.zeros_like(y_true), y_pred - y_true
-        )
-        wgt_zero_or_err = zero_or_error * weights
-        sum_squared_errors = tf.reduce_sum(tf.square(wgt_zero_or_err))
-        rmse_loss = tf.sqrt(sum_squared_errors / num_y_true)
-    else:
-        rmse_loss = 0.0
-    return rmse_loss
-=======
 
 @tf.function
 def rmse_masked_one_var(data, y_pred, var_idx):
     y_true, y_pred, weights = y_data_components(data, y_pred, var_idx)
     return rmse(y_true, y_pred, weights)
->>>>>>> d7d553dd
 
 
 @tf.function
