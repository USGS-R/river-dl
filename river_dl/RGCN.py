--- conflicted
+++ resolved
@@ -195,9 +195,4 @@
 
     def call(self, inputs, **kwargs):
         output = self.rgcn_layer(inputs)
-<<<<<<< HEAD
-        return output
-
-=======
-        return output
->>>>>>> 242c1031
+        return output