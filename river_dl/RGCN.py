# -*- coding: utf-8 -*-
"""
@author: jeff sadler, Feb 2020
based off code by Xiaowei Jia

"""

from __future__ import print_function, division
import tensorflow as tf
from tensorflow.keras import layers
import numpy as np


class RGCN(layers.Layer):
    def __init__(self, hidden_size, A, flow_in_temp=False, rand_seed=None):
        """

        :param hidden_size: [int] the number of hidden units
        :param A: [numpy array] adjacency matrix
        :param flow_in_temp: [bool] whether the flow predictions should feed
        into the temp predictions
        :param rand_seed: [int] the random seed for initialization
        """
        super().__init__()
        self.hidden_size = hidden_size
        self.A = A.astype("float32")
        self.flow_in_temp = flow_in_temp

        # set up the layer
        self.lstm = tf.keras.layers.LSTMCell(hidden_size)

        ### set up the weights ###
        w_initializer = tf.random_normal_initializer(
            stddev=0.02, seed=rand_seed
        )

        # was Wg1
        self.W_graph_h = self.add_weight(
            shape=[hidden_size, hidden_size],
            initializer=w_initializer,
            name="W_graph_h",
        )
        # was bg1
        self.b_graph_h = self.add_weight(
            shape=[hidden_size], initializer="zeros", name="b_graph_h"
        )
        # was Wg2
        self.W_graph_c = self.add_weight(
            shape=[hidden_size, hidden_size],
            initializer=w_initializer,
            name="W_graph_c",
        )
        # was bg2
        self.b_graph_c = self.add_weight(
            shape=[hidden_size], initializer="zeros", name="b_graph_c"
        )

        # was Wa1
        self.W_h_cur = self.add_weight(
            shape=[hidden_size, hidden_size],
            initializer=w_initializer,
            name="W_h_cur",
        )
        # was Wa2
        self.W_h_prev = self.add_weight(
            shape=[hidden_size, hidden_size],
            initializer=w_initializer,
            name="W_h_prev",
        )
        # was ba
        self.b_h = self.add_weight(
            shape=[hidden_size], initializer="zeros", name="b_h"
        )

        # was Wc1
        self.W_c_cur = self.add_weight(
            shape=[hidden_size, hidden_size],
            initializer=w_initializer,
            name="W_c_cur",
        )
        # was Wc2
        self.W_c_prev = self.add_weight(
            shape=[hidden_size, hidden_size],
            initializer=w_initializer,
            name="W_c_prev",
        )
        # was bc
        self.b_c = self.add_weight(
            shape=[hidden_size], initializer="zeros", name="b_c"
        )

        if self.flow_in_temp:
            # was W2
            self.W_out_flow = self.add_weight(
                shape=[hidden_size, 1], initializer=w_initializer, name="W_out"
            )
            # was b2
            self.b_out_flow = self.add_weight(
                shape=[1], initializer="zeros", name="b_out"
            )

            self.W_out_temp = self.add_weight(
                shape=[hidden_size + 1, 1],
                initializer=w_initializer,
                name="W_out",
            )

            self.b_out_temp = self.add_weight(
                shape=[1], initializer="zeros", name="b_out"
            )
        else:
            # was W2
            self.W_out = self.add_weight(
                shape=[hidden_size, 2], initializer=w_initializer, name="W_out"
            )
            # was b2
            self.b_out = self.add_weight(
                shape=[2], initializer="zeros", name="b_out"
            )

    @tf.function
    def call(self, inputs, **kwargs):
        graph_size = self.A.shape[0]
        hidden_state_prev, cell_state_prev = (
            tf.zeros([graph_size, self.hidden_size]),
            tf.zeros([graph_size, self.hidden_size]),
        )
        out = []
        n_steps = inputs.shape[1]
        for t in range(n_steps):
            h_graph = tf.nn.tanh(
                tf.matmul(
                    self.A,
                    tf.matmul(hidden_state_prev, self.W_graph_h)
                    + self.b_graph_h,
                )
            )
            c_graph = tf.nn.tanh(
                tf.matmul(
                    self.A,
                    tf.matmul(cell_state_prev, self.W_graph_c) + self.b_graph_c,
                )
            )

            seq, state = self.lstm(
                inputs[:, t, :], states=[hidden_state_prev, cell_state_prev]
            )
            hidden_state_cur, cell_state_cur = state

            h_update = tf.nn.sigmoid(
                tf.matmul(hidden_state_cur, self.W_h_cur)
                + tf.matmul(h_graph, self.W_h_prev)
                + self.b_h
            )
            c_update = tf.nn.sigmoid(
                tf.matmul(cell_state_cur, self.W_c_cur)
                + tf.matmul(c_graph, self.W_c_prev)
                + self.b_c
            )

            if self.flow_in_temp:
                out_pred_q = (
                    tf.matmul(h_update, self.W_out_flow) + self.b_out_flow
                )
                out_pred_t = (
                    tf.matmul(
                        tf.concat([h_update, out_pred_q], axis=1),
                        self.W_out_temp,
                    )
                    + self.b_out_temp
                )
                out_pred = tf.concat([out_pred_t, out_pred_q], axis=1)
            else:
                out_pred = tf.matmul(h_update, self.W_out) + self.b_out

            out.append(out_pred)

            hidden_state_prev = h_update
            cell_state_prev = c_update
        out = tf.stack(out)
        out = tf.transpose(out, [1, 0, 2])
        return out


class RGCNModel(tf.keras.Model):
    def __init__(self, hidden_size, A, flow_in_temp=False, rand_seed=None):
        """
        :param hidden_size: [int] the number of hidden units
        :param A: [numpy array] adjacency matrix
        :param flow_in_temp: [bool] whether the flow predictions should feed
        into the temp predictions
        :param rand_seed: [int] the random seed for initialization
        """
        super().__init__()
        self.rgcn_layer = RGCN(hidden_size, A, flow_in_temp, rand_seed)

    def call(self, inputs, **kwargs):
        output = self.rgcn_layer(inputs)
<<<<<<< HEAD
        return output
=======
        return output


@tf.function
def rmse(y_true, y_pred, weights):
    num_y_true = tf.cast(
        tf.math.count_nonzero(~tf.math.is_nan(y_true)), tf.float32
    )
    if num_y_true > 0:
        zero_or_error = tf.where(
            tf.math.is_nan(y_true), tf.zeros_like(y_true), y_pred - y_true
        )
        wgt_zero_or_err = zero_or_error * weights
        sum_squared_errors = tf.reduce_sum(tf.square(wgt_zero_or_err))
        rmse_loss = tf.sqrt(sum_squared_errors / num_y_true)
    else:
        rmse_loss = 0.0
    return rmse_loss


@tf.function
def nnse(y_true, y_pred):
    num_y_true = tf.cast(
        tf.math.count_nonzero(~tf.math.is_nan(y_true)), tf.float32
    )
    if num_y_true > 0:
        # get mean accounting for nans
        zero_or_val = tf.where(
            tf.math.is_nan(y_true), tf.zeros_like(y_true), y_true
        )
        obs_mean = tf.reduce_sum(zero_or_val) / num_y_true

        zero_or_error = tf.where(
            tf.math.is_nan(y_true), tf.zeros_like(y_true), y_pred - y_true
        )

        denom = tf.reduce_sum(tf.math.abs(zero_or_val - obs_mean))
        numerator = tf.reduce_sum(zero_or_error)
        nse = 1 - numerator / denom
        nnse = 1 / (2 - nse)
        nnse_loss = 1 - nnse
    else:
        nnse_loss = 0.0
    return nnse_loss


@tf.function
def y_data_components(data, y_pred, var_idx):
    weights = data[:, :, -2:]
    y_true = data[:, :, :-2]

    # ensure y_pred, weights, and y_true are all tensors the same data type
    y_true = tf.convert_to_tensor(y_true)
    weights = tf.convert_to_tensor(weights)
    y_true = tf.cast(y_true, y_pred.dtype)
    weights = tf.cast(weights, y_pred.dtype)

    # make all zero-weighted observations 'nan' so they don't get counted
    # at all in the loss calculation
    y_true = tf.where(weights == 0, np.nan, y_true)

    weights = weights[:, :, var_idx]
    y_true = y_true[:, :, var_idx]
    y_pred = y_pred[:, :, var_idx]
    return y_true, y_pred, weights


@tf.function
def rmse_masked_one_var(data, y_pred, var_idx):
    y_true, y_pred, weights = y_data_components(data, y_pred, var_idx)
    return rmse(y_true, y_pred, weights)


def weighted_masked_rmse(lamb=0.5):
    """
    calculate a weighted, masked rmse.
    :param lamb: [float] (short for lambda). The factor that the auxiliary loss
    will be multiplied by before added to the main loss.
    """

    def rmse_masked_combined(data, y_pred):
        rmse_main = rmse_masked_one_var(data, y_pred, 0)
        rmse_aux = rmse_masked_one_var(data, y_pred, 1)
        rmse_loss =  rmse_main + lamb * rmse_aux
        return rmse_loss

    return rmse_masked_combined
>>>>>>> 1c0801b0
<|MERGE_RESOLUTION|>--- conflicted
+++ resolved
@@ -196,9 +196,6 @@
 
     def call(self, inputs, **kwargs):
         output = self.rgcn_layer(inputs)
-<<<<<<< HEAD
-        return output
-=======
         return output
 
 
@@ -285,5 +282,4 @@
         rmse_loss =  rmse_main + lamb * rmse_aux
         return rmse_loss
 
-    return rmse_masked_combined
->>>>>>> 1c0801b0
+    return rmse_masked_combined