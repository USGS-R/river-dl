--- conflicted
+++ resolved
@@ -70,13 +70,8 @@
     io_data,
     partition,
     outfile,
-<<<<<<< HEAD
-    flow_in_temp=False,
     log_vars=False,
-=======
     num_tasks=1,
-    logged_q=False,
->>>>>>> 715df1b0
 ):
     """
     make predictions from trained model
@@ -87,15 +82,9 @@
     :param partition: [str] must be 'trn' or 'tst'; whether you want to predict
     for the train or the dev period
     :param outfile: [str] the file where the output data should be stored
-<<<<<<< HEAD
-    :param flow_in_temp: [bool] whether the flow should be an input into temp
     :param log_vars: [list-like] which variables (if any) were logged in data
     prep
-=======
-    :param logged_q: [bool] whether the discharge was logged in training. if
-    True the exponent of the discharge will be taken in the model unscaling
     :param num_tasks: [int] number of tasks (variables to be predicted)
->>>>>>> 715df1b0
     :return: [pd dataframe] predictions
     """
     io_data = get_data_if_file(io_data)
@@ -309,19 +298,12 @@
     model_weights_dir,
     model_type,
     hidden_size,
-<<<<<<< HEAD
     spatial_idx_name,
     time_idx_name,
     seq_len=365,
     dist_matrix=None,
-    flow_in_temp=False,
     log_vars=None,
-=======
     num_tasks=1,
-    seq_len=365,
-    dist_matrix=None,
-    logged_q=False,
->>>>>>> 715df1b0
 ):
     """
     make predictions given raw data that is potentially independent from the
@@ -339,7 +321,6 @@
     weights are stored
     :param model_type: [str] model to use either 'rgcn', 'lstm', or 'gru'
     :param hidden_size: [int] the number of hidden units in model
-<<<<<<< HEAD
     :param spatial_idx_name: [str] name of column that is used for spatial
         index (e.g., 'seg_id_nat')
     :param time_idx_name: [str] name of column that is used for temporal index
@@ -351,14 +332,6 @@
     for the rgcn model
     :param log_vars: [list-like] which variables (if any) were logged in data
     prep
-=======
-    :param num_tasks: [int] number of tasks (variables to be predicted)
-    :param seq_len: [int] length of input sequences given to model
-    :param dist_matrix: [np array] the distance matrix if using 'rgcn'. if not
-    provided, will look for it in the "train_io_data" file.
-    :param logged_q: [bool] whether the model predicted log of discharge. if
-    true, the exponent of the discharge will be executed
->>>>>>> 715df1b0
     :return: [pd dataframe] the predictions
     """
     train_io_data = get_data_if_file(train_io_data)
