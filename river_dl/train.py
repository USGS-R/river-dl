import os
import random
import numpy as np
from numpy.lib.npyio import NpzFile
import datetime
import tensorflow as tf
from river_dl.RGCN import RGCNModel
<<<<<<< HEAD
from river_dl.loss_functions import weighted_masked_rmse, weighted_masked_rmse_gw
=======
>>>>>>> ec2d9b97
from river_dl.rnns import LSTMModel, GRUModel


def get_data_if_file(d):
    """
    rudimentary check if data .npz file is already loaded. if not, load it
    :param d:
    :return:
    """
    if isinstance(d, NpzFile) or isinstance(d, dict):
        return d
    else:
        return np.load(d, allow_pickle=True)


def train_model(
    io_data,
    pretrain_epochs,
    finetune_epochs,
    hidden_units,
    loss_func,
    out_dir,
    model_type="rgcn",
    loss_type="GW",
    seed=None,
    dropout=0,
<<<<<<< HEAD
    lamb=1,
    lamb2=0,
    lamb3=0,
=======
    recurrent_dropout=0,
    num_tasks=1,
>>>>>>> ec2d9b97
    learning_rate_pre=0.005,
    learning_rate_ft=0.01,
):
    """
    train the rgcn
    :param io_data: [dict or str] input and output data for model
    :param pretrain_epochs: [int] number of pretrain epochs
    :param finetune_epochs: [int] number of finetune epochs
    :param hidden_units: [int] number of hidden layers
    :param loss_func: [function] loss function that the model will be fit to
    :param out_dir: [str] directory where the output files should be written
    :param model_type: [str] which model to use (either 'lstm', 'rgcn', or
    'gru')
    :param seed: [int] random seed
    :param recurrent_dropout: [float] value between 0 and 1 for the probability
    of a reccurent element to be zero
    :param dropout: [float] value between 0 and 1 for the probability of an
    input element to be zero
    :param num_tasks: [int] number of tasks (variables to be predicted)
    :param learning_rate_pre: [float] the pretrain learning rate
    :param learning_rate_ft: [float] the finetune learning rate
    :return: [tf model]  finetuned model
    """
    if tf.test.gpu_device_name():
        print("Default GPU Device: {}".format(tf.test.gpu_device_name()))
    else:
        print("Not using GPU")

    start_time = datetime.datetime.now()
    io_data = get_data_if_file(io_data)
    dist_matrix = io_data["dist_matrix"]

    n_seg = len(np.unique(io_data["ids_trn"]))
    if n_seg > 1:
        batch_size = n_seg
    else:
        num_years = io_data["x_trn"].shape[0]
        batch_size = num_years

    if model_type == "lstm":
        model = LSTMModel(
            hidden_units,
            num_tasks=num_tasks,
            recurrent_dropout=recurrent_dropout,
            dropout=dropout,
        )
    elif model_type == "rgcn":
        model = RGCNModel(
            hidden_units,
            num_tasks=num_tasks,
            A=dist_matrix,
            rand_seed=seed,
            dropout=dropout,
            recurrent_dropout=recurrent_dropout,
        )
    elif model_type == "gru":
        model = GRUModel(
            hidden_units,
            num_tasks=num_tasks,
            recurrent_dropout=recurrent_dropout,
            dropout=dropout,
        )
    else:
        raise ValueError(
            f"The 'model_type' provided ({model_type}) is not supported"
        )

    if seed:
        os.environ["PYTHONHASHSEED"] = str(seed)
        os.environ["TF_CUDNN_DETERMINISTIC"] = "1"
        tf.random.set_seed(seed)
        np.random.seed(seed)
        random.seed(seed)

    # pretrain
    if pretrain_epochs > 0:
        optimizer_pre = tf.optimizers.Adam(learning_rate=learning_rate_pre)

        # use built in 'fit' method unless model is grad correction
        x_trn_pre = io_data["x_trn"]
        # combine with weights to pass to loss function
        y_trn_pre = io_data["y_pre_trn"]

        model.compile(optimizer_pre, loss=loss_func)

        csv_log_pre = tf.keras.callbacks.CSVLogger(
            
            os.path.join(out_dir, f"pretrain_log.csv")
        )
        model.fit(
            x=x_trn_pre,
            y=y_trn_pre,
            epochs=pretrain_epochs,
            batch_size=batch_size,
            callbacks=[csv_log_pre],
        )

        model.save_weights(os.path.join(out_dir, "pretrained_weights/"))

    pre_train_time = datetime.datetime.now()
    pre_train_time_elapsed = pre_train_time - start_time
    out_time_file = os.path.join(out_dir, "training_time.txt")
    with open(out_time_file, "w") as f:
        f.write(
            f"elapsed time pretrain (includes building graph):\
                 {pre_train_time_elapsed} \n"
        )

    # finetune
    if finetune_epochs > 0:
        optimizer_ft = tf.optimizers.Adam(learning_rate=learning_rate_ft)
<<<<<<< HEAD
        
        #extract these for use in the GW loss function
        temp_index = np.where(io_data['y_vars']=="seg_tave_water")[0]
        temp_mean = io_data['y_mean'][temp_index]
        temp_sd = io_data['y_std'][temp_index]
        gw_mean = io_data['GW_mean']
        gw_std = io_data['GW_std']
        
        if model_type == "rgcn" and loss_type.lower()=="gw":
            model.compile(optimizer_ft, loss=weighted_masked_rmse_gw(temp_index,temp_mean, temp_sd,gw_mean=gw_mean, gw_std = gw_std,lamb=lamb,lamb2=lamb2,lamb3=lamb3))
        elif model_type == "rgcn":
            model.compile(optimizer_ft, loss=weighted_masked_rmse(lamb=lamb))
        else:
            model.compile(optimizer_ft)
=======

        model.compile(optimizer_ft, loss=loss_func)
>>>>>>> ec2d9b97

        csv_log_ft = tf.keras.callbacks.CSVLogger(
            os.path.join(out_dir, "finetune_log.csv")
        )

        x_trn_obs = io_data["x_trn"]
<<<<<<< HEAD
        if loss_type.lower()!="gw":
            y_trn_obs = np.concatenate(
                [io_data["y_obs_trn"], io_data["y_obs_wgts"]], axis=2
            )
        else:
            y_trn_obs = np.concatenate(
                [io_data["y_obs_trn"], io_data["GW_trn"],io_data["y_obs_wgts"]], axis=2
            )

=======
        y_trn_obs = io_data["y_obs_trn"]
>>>>>>> ec2d9b97

        model.fit(
            x=x_trn_obs,
            y=y_trn_obs,
            epochs=finetune_epochs,
            batch_size=batch_size,
            callbacks=[csv_log_ft],
        )

        model.save_weights(os.path.join(out_dir, f"trained_weights/"))

    finetune_time = datetime.datetime.now()
    finetune_time_elapsed = finetune_time - pre_train_time
    with open(out_time_file, "a") as f:
        f.write(
            f"elapsed time finetune:\
                 {finetune_time_elapsed} \nloss type: {loss_type}\n"
        )

    return model<|MERGE_RESOLUTION|>--- conflicted
+++ resolved
@@ -5,10 +5,7 @@
 import datetime
 import tensorflow as tf
 from river_dl.RGCN import RGCNModel
-<<<<<<< HEAD
 from river_dl.loss_functions import weighted_masked_rmse, weighted_masked_rmse_gw
-=======
->>>>>>> ec2d9b97
 from river_dl.rnns import LSTMModel, GRUModel
 
 
@@ -35,14 +32,10 @@
     loss_type="GW",
     seed=None,
     dropout=0,
-<<<<<<< HEAD
-    lamb=1,
     lamb2=0,
     lamb3=0,
-=======
     recurrent_dropout=0,
     num_tasks=1,
->>>>>>> ec2d9b97
     learning_rate_pre=0.005,
     learning_rate_ft=0.01,
 ):
@@ -154,7 +147,6 @@
     # finetune
     if finetune_epochs > 0:
         optimizer_ft = tf.optimizers.Adam(learning_rate=learning_rate_ft)
-<<<<<<< HEAD
         
         #extract these for use in the GW loss function
         temp_index = np.where(io_data['y_vars']=="seg_tave_water")[0]
@@ -164,34 +156,23 @@
         gw_std = io_data['GW_std']
         
         if model_type == "rgcn" and loss_type.lower()=="gw":
-            model.compile(optimizer_ft, loss=weighted_masked_rmse_gw(temp_index,temp_mean, temp_sd,gw_mean=gw_mean, gw_std = gw_std,lamb=lamb,lamb2=lamb2,lamb3=lamb3))
+            model.compile(optimizer_ft, loss=weighted_masked_rmse_gw(temp_index,temp_mean, temp_sd,gw_mean=gw_mean, gw_std = gw_std,lamb=1,lamb2=lamb2,lamb3=lamb3))
         elif model_type == "rgcn":
-            model.compile(optimizer_ft, loss=weighted_masked_rmse(lamb=lamb))
-        else:
-            model.compile(optimizer_ft)
-=======
-
-        model.compile(optimizer_ft, loss=loss_func)
->>>>>>> ec2d9b97
+            model.compile(optimizer_ft, loss=loss_func)
 
         csv_log_ft = tf.keras.callbacks.CSVLogger(
             os.path.join(out_dir, "finetune_log.csv")
         )
 
         x_trn_obs = io_data["x_trn"]
-<<<<<<< HEAD
+
         if loss_type.lower()!="gw":
-            y_trn_obs = np.concatenate(
-                [io_data["y_obs_trn"], io_data["y_obs_wgts"]], axis=2
-            )
+            y_trn_obs = io_data["y_obs_trn"]
         else:
             y_trn_obs = np.concatenate(
-                [io_data["y_obs_trn"], io_data["GW_trn"],io_data["y_obs_wgts"]], axis=2
+                [io_data["y_obs_trn"], io_data["GW_trn"]], axis=2
             )
 
-=======
-        y_trn_obs = io_data["y_obs_trn"]
->>>>>>> ec2d9b97
 
         model.fit(
             x=x_trn_obs,
