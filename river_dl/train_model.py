--- conflicted
+++ resolved
@@ -59,7 +59,6 @@
     default="rgcn",
 )
 parser.add_argument(
-<<<<<<< HEAD
     "--loss",
     help="type of loss function",
     choices=["noGW", "GW"],
@@ -78,8 +77,7 @@
     "--lamb3", help="lambda for weighting deltaPhi gradient", default=0.1, type=float
 )
 
-
-=======
+parser.add_argument(
     "--num_tasks",
     help="number of tasks (variables to be predicted)",
     default=1,
@@ -109,7 +107,6 @@
     default=[1, 1],
     type=list,
 )
->>>>>>> ec2d9b97
 
 args = parser.parse_args()
 
@@ -118,17 +115,6 @@
 
 # -------- train ------
 model = train_model(
-<<<<<<< HEAD
-    in_data_file,
-    pt_epochs,
-    ft_epochs,
-    hidden_units,
-    out_dir=out_dir,
-    flow_in_temp=flow_in_temp,
-    lamb=args.lamb,
-    lamb2=args.lamb2,
-    lamb3=args.lamb3,
-=======
     args.in_data_file,
     args.pretrain_epochs,
     args.finetune_epochs,
@@ -138,7 +124,8 @@
     loss_func=loss_func,
     dropout=args.dropout,
     recurrent_dropout=args.recurrent_dropout,
->>>>>>> ec2d9b97
+    lamb2=args.lamb2,
+    lamb3=args.lamb3,
     seed=args.random_seed,
     learning_rate_ft=args.ft_learn_rate,
     learning_rate_pre=args.pt_learn_rate,
